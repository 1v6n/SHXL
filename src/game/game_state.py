--- conflicted
+++ resolved
@@ -84,13 +84,11 @@
         """Get the current month name"""
         return self.month_names.get(self.month_counter, f"Month {self.month_counter}")
 
-<<<<<<< HEAD
+
     def set_phase(self, phase_name):
         """Cambiar la fase actual - SIMPLE"""
         self.current_phase_name = phase_name
 
-=======
->>>>>>> 90e6306d
     def get_month_name(self, month_number):
         """Get the name of a specific month"""
         return self.month_names.get(month_number, f"Month {month_number}")
