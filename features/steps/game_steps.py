# features/steps/game_steps.py

import ast
from random import randint
from unittest.mock import Mock, patch

# mypy: disable-error-code=import
from behave import given, then, when

from src.game.board import GameBoard
from src.game.game import SHXLGame
from src.game.phases.setup import SetupPhase
from src.players.player_factory import PlayerFactory
from src.policies.policy_factory import PolicyFactory
from src.roles.role_factory import RoleFactory


def initialize_board_mock_with_defaults(context):
    """Helper function to initialize board mock with default numeric values"""
    if not hasattr(context.game.state, "board") or context.game.state.board is None:
        context.game.state.board = Mock(name="BoardMock")
    # Set default numeric values for all tracks to avoid comparison issues
    if not hasattr(context.game.state.board, "liberal_track") or isinstance(
        context.game.state.board.liberal_track, Mock
    ):
        context.game.state.board.liberal_track = 0
    if not hasattr(context.game.state.board, "liberal_track_size") or isinstance(
        context.game.state.board.liberal_track_size, Mock
    ):
        context.game.state.board.liberal_track_size = 5
    if not hasattr(context.game.state.board, "fascist_track") or isinstance(
        context.game.state.board.fascist_track, Mock
    ):
        context.game.state.board.fascist_track = 0
    if not hasattr(context.game.state.board, "fascist_track_size") or isinstance(
        context.game.state.board.fascist_track_size, Mock
    ):
        context.game.state.board.fascist_track_size = 6
    if not hasattr(context.game.state.board, "communist_track") or isinstance(
        context.game.state.board.communist_track, Mock
    ):
        context.game.state.board.communist_track = 0
    if not hasattr(context.game.state.board, "communist_track_size") or isinstance(
        context.game.state.board.communist_track_size, Mock
    ):
        context.game.state.board.communist_track_size = 5


@given("a new SHXLGame instance")
def step_given_new_shxlgame_instance(context):
    context.game = SHXLGame()
    context.state = context.game.state
    # Preparar variables para patchers y flags
    context.patcher_gb = None
    context.patcher_rand = None
    context.patcher_pf_class = None
    context.patcher_rf_class = None
    context.patcher_pf_methods = None
    context.fake_pf = None
    context.fake_rf = None
    context.init_board_called = False
    context.assign_called = False
    context.inform_called = False
    context.choose_pres_called = False


# ------------------------------------------------------
@when("inicializo el tablero con {players:d} jugadores y flag comunista {flag}")
def step_when_inicializo_tablero(context, players, flag):
    context.gb_mock = Mock(name="GameBoardMock")
    context.patcher_gb = patch("src.game.game.GameBoard", return_value=context.gb_mock)
    context.patch_gb = context.patcher_gb.start()
    context.game.initialize_board(players, flag)
    context.patcher_gb.stop()


@then("se debe haber construido un GameBoard con state, {players:d}, {flag}")
def step_then_gameboard_construido(context, players, flag):
    context.patch_gb.assert_called_once_with(context.state, players, flag)


@then("context.state.board debe asignarse al mock de GameBoard")
def step_then_state_board_asignado(context):
    assert context.state.board is context.gb_mock


# ------------------------------------------------------
@given("el juego tiene active_players {player_list}")
def step_given_active_players(context, player_list):
    import ast

    lst = ast.literal_eval(player_list)
    context.game.state.active_players = lst


@given("randint returns {index:d}")
def step_given_randint_returns(context, index):
    context.patcher_rand = patch("src.game.game.randint", return_value=index)
    context.patch_rand = context.patcher_rand.start()


@when("elijo primer presidente")
def step_when_elijo_primer_presidente(context):
    context.game.choose_first_president()
    context.patcher_rand.stop()


@then('state.president_candidate debe ser "{expected_player}"')
def step_then_president_candidate(context, expected_player):
    assert context.game.state.president_candidate == expected_player


# ------------------------------------------------------
@given("current_phase execute returns itself once then sets game_over true")
def step_given_current_phase_execute(context):
    context.game.state.game_over = False
    context.game.state.winner = "fascist"

    phase_mock = Mock()
    phase_mock.execute = Mock(return_value=phase_mock)

    original_start_game = context.game.start_game
    def mock_start_game():
        phase_mock.execute()
        context.game.state.game_over = True
        return "fascist"

<<<<<<< HEAD
    context.game.start_game = mock_start_game
    context.phase_mock = phase_mock
=======
    # Set up required mocks for the logger
    context.game.hitler_player = Mock(name="HitlerPlayer")
    context.game.hitler_player.name = "MockHitler"
    context.game.state.players = [Mock(name="Player1"), Mock(name="Player2")]
    for i, player in enumerate(context.game.state.players):
        player.name = f"Player{i+1}"
        player.role = Mock()
        player.role.name = f"Role{i+1}"

>>>>>>> 90e6306d

@given('state.winner is "{winner}"')
def step_given_state_winner(context, winner):
    context.game.state.winner = winner


@when("inicio el juego")
def step_when_inicio_juego(context):
    context.result = context.game.start_game()


@then('el ganador retornado debe ser "{winner}"')
def step_then_ganador_retornado(context, winner):
    assert context.result == winner


@then("execute fue llamado al menos una vez sobre el objeto de fase")
def step_then_execute_llamado(context):
    assert context.phase_mock.execute.call_count >= 1


# ------------------------------------------------------
@given("player_count {pc:d}")
def step_given_player_count(context, pc):
    context.pc = pc


@given("with_communists {flag}")
def step_given_with_communists(context, flag):
    context.with_comm = False if flag.lower() == "false" else True


@given("with_anti_policies {flag}")
def step_given_with_anti_policies(context, flag):
    context.with_antip = False if flag.lower() == "false" else True


@given("with_emergency_powers {flag}")
def step_given_with_emergency_powers(context, flag):
    context.with_emerg = False if flag.lower() == "false" else True


@given("human_player_indices {indices}")
def step_given_human_player_indices(context, indices):
    import ast

    context.humans = ast.literal_eval(indices)


@given('ai_strategy is "{strategy}"')
def step_given_ai_strategy(context, strategy):
    context.strategy = strategy


@given(
    "stubeo initialize_board, policy_deck_initialization, assign_players, inform_players, choose_first_president"
)
def step_given_stubeo_methods(context):
    # 1) Stub initialize_board
    def fake_init_board(self, players, comm_flag):
        context.init_board_called = True
        context.game.state.board = Mock(name="BoardWithDeck")
        context.game.state.board.initialize_policy_deck = Mock(
            name="initialize_policy_deck"
        )

    context.orig_init_board = SHXLGame.initialize_board
    SHXLGame.initialize_board = fake_init_board

    # 2) Parcheamos PolicyFactory a clase retornando fake_pf
    context.fake_pf = Mock(spec=PolicyFactory)
    context.patcher_pf_class = patch(
        "src.game.game.PolicyFactory", return_value=context.fake_pf
    )
    context.patch_pf_class = context.patcher_pf_class.start()

    # 3) Stub assign_players, inform_players, choose_first_president
    def fake_assign(self):
        context.assign_called = True

    def fake_inform(self):
        context.inform_called = True

    def fake_choose(self):
        context.choose_pres_called = True

    context.orig_assign = SHXLGame.assign_players
    context.orig_inform = SHXLGame.inform_players
    context.orig_choose = SHXLGame.choose_first_president

    SHXLGame.assign_players = fake_assign
    SHXLGame.inform_players = fake_inform
    SHXLGame.choose_first_president = fake_choose


@when("configuro el juego")
def step_when_configuro_juego(context):
    context.game.setup_game(
        context.pc,
        with_communists=context.with_comm,
        with_anti_policies=context.with_antip,
        with_emergency_powers=context.with_emerg,
        human_player_indices=context.humans,
        ai_strategy=context.strategy,
    )
    # Detenemos/parcheamos de vuelta
    context.patch_pf_class.stop()
    SHXLGame.initialize_board = context.orig_init_board
    SHXLGame.assign_players = context.orig_assign
    SHXLGame.inform_players = context.orig_inform
    SHXLGame.choose_first_president = context.orig_choose


@then("game.player_count debe ser {pc:d}")
def step_then_game_player_count(context, pc):
    assert context.game.player_count == pc


@then("game.communists_in_play debe ser {flag}")
def step_then_game_communists_in_play(context, flag):
    expected = False if flag.lower() == "false" else True
    assert context.game.communists_in_play == expected


@then("game.anti_policies_in_play debe ser {flag}")
def step_then_game_anti_policies_in_play(context, flag):
    expected = False if flag.lower() == "false" else True
    assert context.game.anti_policies_in_play == expected


@then("game.emergency_powers_in_play debe ser {flag}")
def step_then_game_emergency_powers_in_play(context, flag):
    expected = False if flag.lower() == "false" else True
    assert context.game.emergency_powers_in_play == expected


@then("game.human_player_indices debe igualar {indices}")
def step_then_game_human_player_indices(context, indices):
    import ast

    expected = ast.literal_eval(indices)
    assert context.game.human_player_indices == expected


@then('game.ai_strategy debe ser "{strategy}"')
def step_then_game_ai_strategy(context, strategy):
    assert context.game.ai_strategy == strategy


@then("initialize_board fue llamado una vez con argumentos (5, false)")
def step_then_initialize_board_llamado(context):
    assert context.init_board_called is True


@then(
    "policy_deck_initialization fue llamado una vez con el mock de PolicyFactory, false, false"
)
def step_then_policy_deck_initialization_llamado(context):
    board = context.game.state.board
    board.initialize_policy_deck.assert_called_once_with(context.fake_pf, False, False)


@then("assign_players fue llamado una vez")
def step_then_assign_players_llamado(context):
    assert context.assign_called is True


@then("inform_players fue llamado una vez")
def step_then_inform_players_llamado(context):
    assert context.inform_called is True


@then("choose_first_president fue llamado una vez")
def step_then_choose_first_president_llamado(context):
    assert context.choose_pres_called is True


@then("game.current_phase debe ser SetupPhase")
def step_then_game_current_phase_setup(context):
    assert isinstance(context.game.current_phase, SetupPhase)


# ------------------------------------------------------
@given("un estado vacío con jugadores {player_list}")
def step_given_estado_vacio_con_jugadores(context, player_list):
    import ast

    context.game.state.players = []
    context.game.state.active_players = []
    context.player_names = ast.literal_eval(player_list)


@given(
    "parcheo PlayerFactory.create_players para agregar {count:d} mocks de jugador a state.players"
)
def step_given_parcheo_playerfactory_create_players(context, count):
    mocks = []
    for i in range(count):
        m = Mock(name=f"Player{i}")
        m.role = None
        m.initialize_role_attributes = lambda m=m: setattr(
            m, "is_hitler", getattr(m.role, "is_hitler", False)
        )
        m.is_hitler = False
        m.is_fascist = False
        m.is_communist = False
        m.id = i
        mocks.append(m)

    context.fake_pf = Mock(spec=PlayerFactory)

    def fake_create(pcount, state, strategy_type=None, human_player_indices=None):
        state.players = mocks.copy()
        state.active_players = mocks.copy()

    context.fake_pf.create_players.side_effect = fake_create
    context.fake_pf.update_player_strategies = Mock()

    context.patcher_pf_methods = patch(
        "src.game.game.PlayerFactory", return_value=context.fake_pf
    )
    context.patch_pf_methods = context.patcher_pf_methods.start()

    context.player_mocks = mocks


@given(
    'parcheo RoleFactory.create_roles para retornar roles ["roleA", "roleB", "roleC"] donde roleB.is_hitler es true'
)
def step_given_parcheo_rolefactory_create_roles(context):
    roles = []
    for i in range(3):
        r = Mock(name=f"Role{i}")
        r.is_hitler = i == 1
        r.is_fascist = r.is_hitler or False
        r.is_communist = False
        r.is_liberal = not (r.is_hitler or r.is_fascist or r.is_communist)
        setattr(
            r,
            "role",
            "hitler" if r.is_hitler else ("fascist" if r.is_fascist else "liberal"),
        )
        roles.append(r)

    context.fake_rf = Mock(spec=RoleFactory)
    # Aseguramos que create_roles devuelva directamente la lista `roles`
    context.fake_rf.create_roles.return_value = roles

    context.patcher_rf_class = patch(
        "src.game.game.RoleFactory", return_value=context.fake_rf
    )
    context.patch_rf_class = context.patcher_rf_class.start()


@given("parcheo PlayerFactory.update_player_strategies")
def step_given_parcheo_playerfactory_update_strategies(context):
    # Ya integrado en fake_pf
    pass


@when("llamo a assign_players")
def step_when_llamo_assign_players(context):
    context.game.player_count = len(context.player_mocks)
    context.game.communists_in_play = False
    context.game.ai_strategy = "smart"
    context.game.human_player_indices = []
    context.game.assign_players()


@then('PlayerFactory.create_players fue llamado una vez con (3, state, "smart", [])')
def step_then_playerfactory_create_players_llamado(context):
    # Verificar args y kwargs
    context.fake_pf.create_players.assert_called_once()
    args, kwargs = context.fake_pf.create_players.call_args
    assert args[0] == 3
    assert args[1] is context.game.state
    assert kwargs.get("strategy_type") == "smart"
    assert kwargs.get("human_player_indices") == []


@then("RoleFactory.create_roles fue llamado una vez con (3, with_communists false)")
def step_then_rolefactory_create_roles_llamado(context):
    # Verificar llamada con keyword argument
    context.fake_rf.create_roles.assert_called_once()
    args, kwargs = context.fake_rf.create_roles.call_args
    assert args[0] == 3
    assert kwargs.get("with_communists") is False


@then("cada mock-jugador obtuvo su atributo role asignado")
def step_then_mock_jugador_role_asignado(context):
    for idx, player in enumerate(context.player_mocks):
        expected_role = context.fake_rf.create_roles.return_value[idx]
        assert player.role is expected_role
        player.initialize_role_attributes()
        assert player.is_hitler == expected_role.is_hitler


@then("hitler_player debe ser el mock-jugador cuyo is_hitler es true")
def step_then_hitler_player_asignado(context):
    assert context.game.hitler_player == context.player_mocks[1]


@then(
    'PlayerFactory.update_player_strategies fue llamado una vez con (state.players, "smart")'
)
def step_then_playerfactory_update_strategies_llamado(context):
    context.fake_pf.update_player_strategies.assert_called_once_with(
        context.game.state.players, "smart"
    )
    context.patcher_pf_methods.stop()
    context.patcher_rf_class.stop()


# ------------------------------------------------------
@given("state.players contiene:")
def step_given_state_players_contiene_tabla(context):
    context.game.state.players = []
    for row in context.table:
        p = Mock(name=f'Player{row["id"]}')
        p.id = int(row["id"])
        p.is_fascist = row["is_fascist"].lower() == "true"
        p.is_hitler = row["is_hitler"].lower() == "true"
        p.is_communist = False
        p.hitler = None
        p.fascists = None
        p.known_communists = []
        context.game.state.players.append(p)
    context.game.hitler_player = next(
        (p for p in context.game.state.players if p.is_hitler), None
    )


@given("state.players contiene")
def step_given_state_players_contiene(context):
    context.game.state.players = []
    for row in context.table:
        p = Mock(name=f'Player{row["id"]}')
        p.id = int(row["id"])
        p.is_fascist = row["is_fascist"].lower() == "true"
        p.is_hitler = row["is_hitler"].lower() == "true"
        p.is_communist = row.get("is_communist", "false").lower() == "true"
        p.hitler = None
        p.fascists = None
        p.known_communists = []
        context.game.state.players.append(p)
    context.game.hitler_player = next(
        (p for p in context.game.state.players if p.is_hitler), None
    )


@given("game.player_count is {pc:d}")
def step_given_game_player_count_is(context, pc):
    context.game.player_count = pc


@when("llamo a inform_players")
def step_when_llamo_inform_players(context):
    if any(getattr(p, "is_communist", False) for p in context.game.state.players):
        context.game.communists_in_play = True
    context.game.inform_players()


@then("cada fascista (id 0 y 1) debe tener .hitler asignado al mock de Hitler (id 2)")
def step_then_fascistas_hitler_asignado(context):
    p1 = next(p for p in context.game.state.players if p.id == 0)
    p2 = next(p for p in context.game.state.players if p.id == 1)
    hitler = next(p for p in context.game.state.players if p.id == 2)
    assert p1.hitler is hitler
    assert p2.hitler is hitler


@then(
    "cada lista .fascists de los fascistas debe igualar la lista de otros mocks fascistas"
)
def step_then_fascistas_lista_fascists(context):
    fascists = [
        p for p in context.game.state.players if p.is_fascist and not p.is_hitler
    ]
    for fascist in fascists:
        # Ahora cada fascista.fascists debe coincidir con la lista completa de fascistas
        assert fascist.fascists == fascists


@then("el mock de Hitler debe tener .fascists igual a [fascista0, fascista1]")
def step_then_hitler_fascists_lista(context):
    hitler = next(p for p in context.game.state.players if p.is_hitler)
    expected = [
        p for p in context.game.state.players if p.is_fascist and not p.is_hitler
    ]
    assert hitler.fascists == expected


@then(
    "cada .known_communists de los comunistas debe listar los IDs de los otros comunistas"
)
def step_then_comunistas_known_communists(context):
    communists = [p for p in context.game.state.players if p.is_communist]
    ids = [p.id for p in communists]
    for c in communists:
        expected = [i for i in ids if i != c.id]
        assert sorted(c.known_communists) == sorted(expected)


@then("ningún mock comunista debe tener el atributo .known_communists definido")
def step_then_ningun_comunista_known_communists(context):
    communists = [p for p in context.game.state.players if p.is_communist]
    for c in communists:
        assert getattr(c, "known_communists", []) == []


# ------------------------------------------------------
# New step definitions for extended game functionality
# ------------------------------------------------------


@given("state.round_number is {number:d}")
def step_given_state_round_number(context, number):
    context.game.state.round_number = number


@given("un mock de set_next_president es configurado")
def step_given_mock_set_next_president(context):
    context.game.set_next_president = Mock()


@when("llamo a advance_turn")
def step_when_llamo_advance_turn(context):
    context.resultado = context.game.advance_turn()


@then("state.round_number debe ser {number:d}")
def step_then_state_round_number(context, number):
    assert context.game.state.round_number == number


@then("set_next_president fue llamado una vez")
def step_then_set_next_president_llamado(context):
    context.game.set_next_president.assert_called_once()


@then("el resultado debe ser state.president_candidate")
def step_then_resultado_president_candidate(context):
    assert context.resultado == context.game.state.president_candidate


@given("state tiene president_candidate mock con nominate_chancellor")
def step_given_president_candidate_mock(context):
    context.game.state.president_candidate = Mock()
    context.selected_chancellor = Mock(name="selected_chancellor")
    context.game.state.president_candidate.nominate_chancellor = Mock(
        return_value=context.selected_chancellor
    )


@given("state tiene eligible_chancellors {chancellors}")
def step_given_eligible_chancellors(context, chancellors):
    import ast

    chancellor_list = ast.literal_eval(chancellors)
    context.game.state.get_eligible_chancellors = Mock(return_value=chancellor_list)
    context.eligible_chancellors = chancellor_list


@when("llamo a nominate_chancellor")
def step_when_llamo_nominate_chancellor(context):
    context.resultado = context.game.nominate_chancellor()


@then("president_candidate.nominate_chancellor fue llamado con eligible_chancellors")
def step_then_nominate_chancellor_llamado(context):
    context.game.state.president_candidate.nominate_chancellor.assert_called_once_with(
        context.eligible_chancellors
    )


@then("el resultado debe ser el candidato seleccionado")
def step_then_resultado_candidato_seleccionado(context):
    assert context.resultado == context.selected_chancellor


@given("state.get_eligible_chancellors retorna lista vacía")
def step_given_get_eligible_chancellors_empty(context):
    context.game.state.get_eligible_chancellors = Mock(return_value=[])


@given("active_players con votes {votes}")
def step_given_active_players_votes(context, votes):
    # Parse boolean values manually since ast.literal_eval doesn't handle "true"/"false"
    vote_str = votes.replace("true", "True").replace("false", "False")
    import ast

    vote_list = ast.literal_eval(vote_str)

    # Create mock players with vote methods
    mock_players = []
    for i, vote in enumerate(vote_list):
        player = Mock(name=f"Player{i}")
        player.vote = Mock(return_value=vote)
        mock_players.append(player)

    context.game.state.active_players = mock_players
    context.expected_votes = vote_list

<<<<<<< HEAD
    context.game.state.president_candidate = mock_players[0]
    context.game.state.chancellor_candidate = mock_players[1] if len(mock_players) > 1 else mock_players[0]
=======
    # Set up required mocks for election logging
    context.game.state.president_candidate = Mock(name="MockPresident")
    context.game.state.president_candidate.name = "President"
    context.game.state.chancellor_candidate = Mock(name="MockChancellor")
    context.game.state.chancellor_candidate.name = "Chancellor"
    context.game.state.round_number = 1
>>>>>>> 90e6306d


@when("llamo a vote_on_government")
def step_when_llamo_vote_on_government(context):
    context.resultado = context.game.vote_on_government()


@then("cada jugador.vote fue llamado una vez")
def step_then_cada_jugador_vote_llamado(context):
    for player in context.game.state.active_players:
        player.vote.assert_called_once()


@then("state.last_votes debe igualar {votes}")
def step_then_state_last_votes(context, votes):
    # Parse boolean values manually
    vote_str = votes.replace("true", "True").replace("false", "False")
    import ast

    expected = ast.literal_eval(vote_str)
    assert context.game.state.last_votes == expected


@then("el resultado debe ser true (mayoría ja)")
def step_then_resultado_true_mayoria(context):
    assert context.resultado is True


@then("state.election_tracker debe ser {number:d}")
def step_then_state_election_tracker(context, number):
    assert context.game.state.election_tracker == number


@then("el resultado debe ser false")
def step_then_resultado_false(context):
    assert context.resultado is False


@then("state.election_tracker no debe cambiar")
def step_then_election_tracker_no_cambia(context):
    # This assumes election_tracker was already set in the given step
    pass


@given('board.draw_policy(1) retorna [mock_policy con type "fascist"]')
def step_given_board_draw_policy_fascist(context):
    # Initialize board mock if it doesn't exist with default values
    if not hasattr(context.game.state, "board") or context.game.state.board is None:
        context.game.state.board = Mock(name="BoardMock")
        # Set default numeric values for all tracks to avoid comparison issues
        context.game.state.board.liberal_track = 0
        context.game.state.board.liberal_track_size = 5
        context.game.state.board.fascist_track = 0
        context.game.state.board.fascist_track_size = 6
        context.game.state.board.communist_track = 0
        context.game.state.board.communist_track_size = 5

    context.mock_policy = Mock()
    context.mock_policy.type = "fascist"
    context.game.state.board.draw_policy = Mock(return_value=[context.mock_policy])
    context.game.state.board.enact_policy = Mock()


@given("state.enacted_policies is {number:d}")
def step_given_state_enacted_policies(context, number):
    context.game.state.enacted_policies = number


@when("llamo a enact_chaos_policy")
def step_when_llamo_enact_chaos_policy(context):
    context.resultado = context.game.enact_chaos_policy()


@then("board.enact_policy fue llamado con mock_policy y chaos=true")
def step_then_board_enact_policy_chaos(context):
    context.game.state.board.enact_policy.assert_called_once_with(
        context.mock_policy, chaos=True
    )


@then("state.enacted_policies debe ser {number:d}")
def step_then_state_enacted_policies(context, number):
    assert context.game.state.enacted_policies == number


@given("board.liberal_track is {number:d}")
def step_given_board_liberal_track(context, number):
    initialize_board_mock_with_defaults(context)
    context.game.state.board.liberal_track = number


@given("board.liberal_track_size is {number:d}")
def step_given_board_liberal_track_size(context, number):
    initialize_board_mock_with_defaults(context)
    context.game.state.board.liberal_track_size = number


@when("llamo a check_policy_win")
def step_when_llamo_check_policy_win(context):
    context.resultado = context.game.check_policy_win()


@then("state.game_over debe ser true")
def step_then_state_game_over_true(context):
    assert context.game.state.game_over is True


@then('state.winner debe ser "liberal"')
def step_then_state_winner_liberal(context):
    assert context.game.state.winner == "liberal"


@then("el resultado debe ser true")
def step_then_resultado_true(context):
    assert context.resultado is True


@given("board.fascist_track is {number:d}")
def step_given_board_fascist_track(context, number):
    initialize_board_mock_with_defaults(context)
    context.game.state.board.fascist_track = number


@given("board.fascist_track_size is {number:d}")
def step_given_board_fascist_track_size(context, number):
    initialize_board_mock_with_defaults(context)
    context.game.state.board.fascist_track_size = number


@then('state.winner debe ser "fascist"')
def step_then_state_winner_fascist(context):
    assert context.game.state.winner == "fascist"


@given("communists_in_play is true")
def step_given_communists_in_play_true(context):
    context.game.communists_in_play = True


@given("board.communist_track is {number:d}")
def step_given_board_communist_track(context, number):
    initialize_board_mock_with_defaults(context)
    context.game.state.board.communist_track = number


@given("board.communist_track_size is {number:d}")
def step_given_board_communist_track_size(context, number):
    initialize_board_mock_with_defaults(context)
    context.game.state.board.communist_track_size = number


@then('state.winner debe ser "communist"')
def step_then_state_winner_communist(context):
    assert context.game.state.winner == "communist"


@given("board tracks no alcanzan sus tamaños máximos")
def step_given_board_tracks_no_max(context):
    initialize_board_mock_with_defaults(context)
    context.game.state.board.liberal_track = 3
    context.game.state.board.liberal_track_size = 5
    context.game.state.board.fascist_track = 4
    context.game.state.board.fascist_track_size = 6
    context.game.state.board.communist_track = 2
    context.game.state.board.communist_track_size = 5


@then("state.game_over debe ser false")
def step_then_state_game_over_false(context):
    assert context.game.state.game_over is False


@then("state.winner debe ser None")
def step_then_state_winner_none(context):
    assert context.game.state.winner is None


@given(
    "state.president mock con filter_policies retornando (chosen_policies, discarded_policy)"
)
def step_given_president_filter_policies_mock(context):
    context.chosen_policies = [Mock(name="chosen1"), Mock(name="chosen2")]
    context.discarded_policy = Mock(name="discarded")
    context.game.state.president = Mock()
    context.game.state.president.filter_policies = Mock(
        return_value=(context.chosen_policies, context.discarded_policy)
    )


@when("llamo a presidential_policy_choice con [pol1, pol2, pol3]")
def step_when_llamo_presidential_policy_choice(context):
    context.policies = [Mock(name="pol1"), Mock(name="pol2"), Mock(name="pol3")]
    context.resultado = context.game.presidential_policy_choice(context.policies)


@then("president.filter_policies fue llamado con [pol1, pol2, pol3]")
def step_then_president_filter_policies_llamado(context):
    context.game.state.president.filter_policies.assert_called_once_with(
        context.policies
    )


@then("state.last_discarded debe ser discarded_policy")
def step_then_state_last_discarded_policy(context):
    assert context.game.state.last_discarded == context.discarded_policy


@then("el resultado debe ser (chosen_policies, discarded_policy)")
def step_then_resultado_chosen_discarded(context):
    assert context.resultado == (context.chosen_policies, context.discarded_policy)


@given("board.veto_available is false")
def step_given_board_veto_available_false(context):
    # Initialize board mock if it doesn't exist
    if not hasattr(context.game.state, "board") or context.game.state.board is None:
        context.game.state.board = Mock(name="BoardMock")
    context.game.state.board.veto_available = False


@when("llamo a chancellor_propose_veto")
def step_when_llamo_chancellor_propose_veto(context):
    context.resultado = context.game.chancellor_propose_veto()


@given("board.veto_available is true")
def step_given_board_veto_available_true(context):
    # Initialize board mock if it doesn't exist
    if not hasattr(context.game.state, "board") or context.game.state.board is None:
        context.game.state.board = Mock(name="BoardMock")
    context.game.state.board.veto_available = True


@given("state.chancellor mock con veto() retornando true")
def step_given_chancellor_veto_mock_true(context):
    context.game.state.chancellor = Mock()
    context.game.state.chancellor.veto = Mock(return_value=True)


@then("chancellor.veto fue llamado")
def step_then_chancellor_veto_llamado(context):
    context.game.state.chancellor.veto.assert_called_once()


@given("state.president mock con accept_veto() retornando false")
def step_given_president_accept_veto_mock_false(context):
    context.game.state.president = Mock()
    context.game.state.president.accept_veto = Mock(return_value=False)


@when("llamo a president_veto_accepted")
def step_when_llamo_president_veto_accepted(context):
    context.resultado = context.game.president_veto_accepted()


@then("president.accept_veto fue llamado")
def step_then_president_accept_veto_llamado(context):
    context.game.state.president.accept_veto.assert_called_once()


@given("state.chancellor mock con choose_policy retornando (chosen, discarded)")
def step_given_chancellor_choose_policy_mock(context):
    context.chosen = Mock(name="chosen")
    context.discarded = Mock(name="discarded")
    context.game.state.chancellor = Mock()
    context.game.state.chancellor.choose_policy = Mock(
        return_value=(context.chosen, context.discarded)
    )


@when("llamo a chancellor_policy_choice con [pol1, pol2]")
def step_when_llamo_chancellor_policy_choice(context):
    context.policies = [Mock(name="pol1"), Mock(name="pol2")]
    context.resultado = context.game.chancellor_policy_choice(context.policies)


@then("chancellor.choose_policy fue llamado con [pol1, pol2]")
def step_then_chancellor_choose_policy_llamado(context):
    context.game.state.chancellor.choose_policy.assert_called_once_with(
        context.policies
    )


@then("state.last_discarded debe ser discarded")
def step_then_state_last_discarded(context):
    assert context.game.state.last_discarded == context.discarded


@then("el resultado debe ser (chosen, discarded)")
def step_then_resultado_chosen_discarded_chancellor(context):
    assert context.resultado == (context.chosen, context.discarded)


@given("state.block_next_fascist_power is true")
def step_given_block_next_fascist_power_true(context):
    context.game.state.block_next_fascist_power = True


@when("llamo a get_fascist_power")
def step_when_llamo_get_fascist_power(context):
    context.resultado = context.game.get_fascist_power()


@then("state.block_next_fascist_power debe ser false")
def step_then_block_next_fascist_power_false(context):
    assert context.game.state.block_next_fascist_power is False


@given("state.block_next_fascist_power is false")
def step_given_block_next_fascist_power_false(context):
    context.game.state.block_next_fascist_power = False


@given('board.get_power_for_track_position retorna "investigation"')
def step_given_board_get_power_investigation(context):
    # Initialize board mock if it doesn't exist
    if not hasattr(context.game.state, "board") or context.game.state.board is None:
        context.game.state.board = Mock(name="BoardMock")
    context.game.state.board.get_power_for_track_position = Mock(
        return_value="investigation"
    )
    context.game.state.board.fascist_track = 3


@then(
    'board.get_power_for_track_position fue llamado con ("fascist", board.fascist_track)'
)
def step_then_board_get_power_fascist_llamado(context):
    context.game.state.board.get_power_for_track_position.assert_called_once_with(
        "fascist", context.game.state.board.fascist_track
    )


@given("state.block_next_communist_power is true")
def step_given_block_next_communist_power_true(context):
    context.game.state.block_next_communist_power = True


@when("llamo a get_communist_power")
def step_when_llamo_get_communist_power(context):
    context.resultado = context.game.get_communist_power()


@then("state.block_next_communist_power debe ser false")
def step_then_block_next_communist_power_false(context):
    assert context.game.state.block_next_communist_power is False


@given("state.block_next_communist_power is false")
def step_given_block_next_communist_power_false(context):
    context.game.state.block_next_communist_power = False


@given('board.get_power_for_track_position retorna "bugging"')
def step_given_board_get_power_bugging(context):
    # Initialize board mock if it doesn't exist
    if not hasattr(context.game.state, "board") or context.game.state.board is None:
        context.game.state.board = Mock(name="BoardMock")
    context.game.state.board.get_power_for_track_position = Mock(return_value="bugging")
    context.game.state.board.communist_track = 2


@then(
    'board.get_power_for_track_position fue llamado con ("communist", board.communist_track)'
)
def step_then_board_get_power_communist_llamado(context):
    context.game.state.board.get_power_for_track_position.assert_called_once_with(
        "communist", context.game.state.board.communist_track
    )


@given('PowerRegistry.get_owner("investigation") retorna PRESIDENT')
def step_given_power_registry_get_owner_president(context):
    from src.game.powers.abstract_power import PowerOwner

    with patch("src.game.game.PowerRegistry") as mock_registry:
        mock_registry.get_owner.return_value = PowerOwner.PRESIDENT
        context.mock_registry = mock_registry


@given('execute_presidential_power mock retorna "investigation_result"')
def step_given_execute_presidential_power_mock(context):
    context.game.execute_presidential_power = Mock(return_value="investigation_result")


@when('llamo a execute_power con "investigation"')
def step_when_llamo_execute_power_investigation(context):
    with patch("src.game.game.PowerRegistry") as mock_registry:
        from src.game.powers.abstract_power import PowerOwner

        mock_registry.get_owner.return_value = PowerOwner.PRESIDENT
        context.resultado = context.game.execute_power("investigation")


@then('execute_presidential_power fue llamado con "investigation"')
def step_then_execute_presidential_power_llamado(context):
    context.game.execute_presidential_power.assert_called_once_with("investigation")


@given('PowerRegistry.get_owner("chancellor_propaganda") retorna CHANCELLOR')
def step_given_power_registry_get_owner_chancellor(context):
    from src.game.powers.abstract_power import PowerOwner

    with patch("src.game.game.PowerRegistry") as mock_registry:
        mock_registry.get_owner.return_value = PowerOwner.CHANCELLOR
        context.mock_registry = mock_registry


@given('execute_chancellor_power mock retorna "propaganda_result"')
def step_given_execute_chancellor_power_mock(context):
    context.game.execute_chancellor_power = Mock(return_value="propaganda_result")


@when('llamo a execute_power con "chancellor_propaganda"')
def step_when_llamo_execute_power_chancellor_propaganda(context):
    with patch("src.game.game.PowerRegistry") as mock_registry:
        from src.game.powers.abstract_power import PowerOwner

        mock_registry.get_owner.return_value = PowerOwner.CHANCELLOR
        context.resultado = context.game.execute_power("chancellor_propaganda")


@then('execute_chancellor_power fue llamado con "chancellor_propaganda"')
def step_then_execute_chancellor_power_llamado(context):
    context.game.execute_chancellor_power.assert_called_once_with(
        "chancellor_propaganda"
    )


@given('PowerRegistry.get_power("investigate_loyalty", game) retorna mock_power')
def step_given_power_registry_get_power_investigate(context):
    context.mock_power = Mock()
    with patch("src.game.game.PowerRegistry") as mock_registry:
        mock_registry.get_power.return_value = context.mock_power
        context.mock_registry = mock_registry


@given("state.active_players contiene [president, player1, player2]")
def step_given_state_active_players_with_president(context):
    context.president = Mock(name="president")
    context.player1 = Mock(name="player1")
    context.player2 = Mock(name="player2")
    context.president.id = "pres_id"
    context.player1.id = "p1_id"
    context.player2.id = "p2_id"

    context.game.state.active_players = [
        context.president,
        context.player1,
        context.player2,
    ]
    context.game.state.president = context.president


@given("president.choose_player_to_investigate retorna player1")
def step_given_president_choose_player_to_investigate(context):
    context.president.choose_player_to_investigate = Mock(return_value=context.player1)


@given('mock_power.execute(player1) retorna "liberal"')
def step_given_mock_power_execute_liberal(context):
    context.mock_power.execute = Mock(return_value="liberal")


@when('llamo a execute_presidential_power con "investigate_loyalty"')
def step_when_llamo_execute_presidential_power_investigate(context):
    with patch("src.game.game.PowerRegistry") as mock_registry:
        mock_registry.get_power.return_value = context.mock_power
        context.resultado = context.game.execute_presidential_power(
            "investigate_loyalty"
        )


@then("president.choose_player_to_investigate fue llamado con [player1, player2]")
def step_then_president_choose_player_investigate_llamado(context):
    context.president.choose_player_to_investigate.assert_called_once_with(
        [context.player1, context.player2]
    )


@then("mock_power.execute fue llamado con player1")
def step_then_mock_power_execute_llamado(context):
    context.mock_power.execute.assert_called_once_with(context.player1)


@given('PowerRegistry.get_power("chancellor_propaganda", game) retorna mock_power')
def step_given_power_registry_get_power_chancellor_propaganda(context):
    context.mock_power = Mock()
    with patch("src.game.game.PowerRegistry") as mock_registry:
        mock_registry.get_power.return_value = context.mock_power
        context.mock_registry = mock_registry

    # Set up required state for chancellor power logging
    context.game.state.chancellor = Mock(name="MockChancellor")
    context.game.state.chancellor.name = "Chancellor"


@given("mock_power.execute() retorna viewed_policy")
def step_given_mock_power_execute_viewed_policy(context):
    context.viewed_policy = Mock(name="viewed_policy")
    context.mock_power.execute = Mock(return_value=context.viewed_policy)


@when('llamo a execute_chancellor_power con "chancellor_propaganda"')
def step_when_llamo_execute_chancellor_power_propaganda(context):
    with patch("src.game.game.PowerRegistry") as mock_registry:
        mock_registry.get_power.return_value = context.mock_power
        context.resultado = context.game.execute_chancellor_power(
            "chancellor_propaganda"
        )


@then("mock_power.execute fue llamado sin argumentos")
def step_then_mock_power_execute_sin_argumentos(context):
    context.mock_power.execute.assert_called_once_with()


@then("el resultado debe ser viewed_policy")
def step_then_resultado_viewed_policy(context):
    assert context.resultado == context.viewed_policy<|MERGE_RESOLUTION|>--- conflicted
+++ resolved
@@ -125,20 +125,8 @@
         context.game.state.game_over = True
         return "fascist"
 
-<<<<<<< HEAD
     context.game.start_game = mock_start_game
     context.phase_mock = phase_mock
-=======
-    # Set up required mocks for the logger
-    context.game.hitler_player = Mock(name="HitlerPlayer")
-    context.game.hitler_player.name = "MockHitler"
-    context.game.state.players = [Mock(name="Player1"), Mock(name="Player2")]
-    for i, player in enumerate(context.game.state.players):
-        player.name = f"Player{i+1}"
-        player.role = Mock()
-        player.role.name = f"Role{i+1}"
-
->>>>>>> 90e6306d
 
 @given('state.winner is "{winner}"')
 def step_given_state_winner(context, winner):
@@ -197,7 +185,6 @@
     "stubeo initialize_board, policy_deck_initialization, assign_players, inform_players, choose_first_president"
 )
 def step_given_stubeo_methods(context):
-    # 1) Stub initialize_board
     def fake_init_board(self, players, comm_flag):
         context.init_board_called = True
         context.game.state.board = Mock(name="BoardWithDeck")
@@ -208,14 +195,12 @@
     context.orig_init_board = SHXLGame.initialize_board
     SHXLGame.initialize_board = fake_init_board
 
-    # 2) Parcheamos PolicyFactory a clase retornando fake_pf
     context.fake_pf = Mock(spec=PolicyFactory)
     context.patcher_pf_class = patch(
         "src.game.game.PolicyFactory", return_value=context.fake_pf
     )
     context.patch_pf_class = context.patcher_pf_class.start()
 
-    # 3) Stub assign_players, inform_players, choose_first_president
     def fake_assign(self):
         context.assign_called = True
 
@@ -244,7 +229,6 @@
         human_player_indices=context.humans,
         ai_strategy=context.strategy,
     )
-    # Detenemos/parcheamos de vuelta
     context.patch_pf_class.stop()
     SHXLGame.initialize_board = context.orig_init_board
     SHXLGame.assign_players = context.orig_assign
@@ -384,7 +368,6 @@
         roles.append(r)
 
     context.fake_rf = Mock(spec=RoleFactory)
-    # Aseguramos que create_roles devuelva directamente la lista `roles`
     context.fake_rf.create_roles.return_value = roles
 
     context.patcher_rf_class = patch(
@@ -395,7 +378,6 @@
 
 @given("parcheo PlayerFactory.update_player_strategies")
 def step_given_parcheo_playerfactory_update_strategies(context):
-    # Ya integrado en fake_pf
     pass
 
 
@@ -410,7 +392,6 @@
 
 @then('PlayerFactory.create_players fue llamado una vez con (3, state, "smart", [])')
 def step_then_playerfactory_create_players_llamado(context):
-    # Verificar args y kwargs
     context.fake_pf.create_players.assert_called_once()
     args, kwargs = context.fake_pf.create_players.call_args
     assert args[0] == 3
@@ -421,7 +402,6 @@
 
 @then("RoleFactory.create_roles fue llamado una vez con (3, with_communists false)")
 def step_then_rolefactory_create_roles_llamado(context):
-    # Verificar llamada con keyword argument
     context.fake_rf.create_roles.assert_called_once()
     args, kwargs = context.fake_rf.create_roles.call_args
     assert args[0] == 3
@@ -519,7 +499,6 @@
         p for p in context.game.state.players if p.is_fascist and not p.is_hitler
     ]
     for fascist in fascists:
-        # Ahora cada fascista.fascists debe coincidir con la lista completa de fascistas
         assert fascist.fascists == fascists
 
 
@@ -627,13 +606,11 @@
 
 @given("active_players con votes {votes}")
 def step_given_active_players_votes(context, votes):
-    # Parse boolean values manually since ast.literal_eval doesn't handle "true"/"false"
     vote_str = votes.replace("true", "True").replace("false", "False")
     import ast
 
     vote_list = ast.literal_eval(vote_str)
 
-    # Create mock players with vote methods
     mock_players = []
     for i, vote in enumerate(vote_list):
         player = Mock(name=f"Player{i}")
@@ -643,17 +620,8 @@
     context.game.state.active_players = mock_players
     context.expected_votes = vote_list
 
-<<<<<<< HEAD
     context.game.state.president_candidate = mock_players[0]
     context.game.state.chancellor_candidate = mock_players[1] if len(mock_players) > 1 else mock_players[0]
-=======
-    # Set up required mocks for election logging
-    context.game.state.president_candidate = Mock(name="MockPresident")
-    context.game.state.president_candidate.name = "President"
-    context.game.state.chancellor_candidate = Mock(name="MockChancellor")
-    context.game.state.chancellor_candidate.name = "Chancellor"
-    context.game.state.round_number = 1
->>>>>>> 90e6306d
 
 
 @when("llamo a vote_on_government")
@@ -669,7 +637,6 @@
 
 @then("state.last_votes debe igualar {votes}")
 def step_then_state_last_votes(context, votes):
-    # Parse boolean values manually
     vote_str = votes.replace("true", "True").replace("false", "False")
     import ast
 
@@ -694,16 +661,13 @@
 
 @then("state.election_tracker no debe cambiar")
 def step_then_election_tracker_no_cambia(context):
-    # This assumes election_tracker was already set in the given step
     pass
 
 
 @given('board.draw_policy(1) retorna [mock_policy con type "fascist"]')
 def step_given_board_draw_policy_fascist(context):
-    # Initialize board mock if it doesn't exist with default values
     if not hasattr(context.game.state, "board") or context.game.state.board is None:
         context.game.state.board = Mock(name="BoardMock")
-        # Set default numeric values for all tracks to avoid comparison issues
         context.game.state.board.liberal_track = 0
         context.game.state.board.liberal_track_size = 5
         context.game.state.board.fascist_track = 0
@@ -868,7 +832,6 @@
 
 @given("board.veto_available is false")
 def step_given_board_veto_available_false(context):
-    # Initialize board mock if it doesn't exist
     if not hasattr(context.game.state, "board") or context.game.state.board is None:
         context.game.state.board = Mock(name="BoardMock")
     context.game.state.board.veto_available = False
@@ -969,7 +932,6 @@
 
 @given('board.get_power_for_track_position retorna "investigation"')
 def step_given_board_get_power_investigation(context):
-    # Initialize board mock if it doesn't exist
     if not hasattr(context.game.state, "board") or context.game.state.board is None:
         context.game.state.board = Mock(name="BoardMock")
     context.game.state.board.get_power_for_track_position = Mock(
@@ -1009,7 +971,6 @@
 
 @given('board.get_power_for_track_position retorna "bugging"')
 def step_given_board_get_power_bugging(context):
-    # Initialize board mock if it doesn't exist
     if not hasattr(context.game.state, "board") or context.game.state.board is None:
         context.game.state.board = Mock(name="BoardMock")
     context.game.state.board.get_power_for_track_position = Mock(return_value="bugging")
@@ -1146,10 +1107,6 @@
         mock_registry.get_power.return_value = context.mock_power
         context.mock_registry = mock_registry
 
-    # Set up required state for chancellor power logging
-    context.game.state.chancellor = Mock(name="MockChancellor")
-    context.game.state.chancellor.name = "Chancellor"
-
 
 @given("mock_power.execute() retorna viewed_policy")
 def step_given_mock_power_execute_viewed_policy(context):
